--- conflicted
+++ resolved
@@ -47,7 +47,6 @@
 import static java.util.Collections.singletonMap;
 import static org.hamcrest.CoreMatchers.containsString;
 import static org.hamcrest.CoreMatchers.equalTo;
-<<<<<<< HEAD
 import static org.hamcrest.CoreMatchers.instanceOf;
 import static org.junit.Assert.assertEquals;
 import static org.junit.Assert.assertFalse;
@@ -62,11 +61,6 @@
 import static org.mockito.Mockito.anyMapOf;
 import static org.mockito.Mockito.doAnswer;
 import static org.mockito.Mockito.inOrder;
-=======
-import static org.junit.Assert.assertFalse;
-import static org.junit.Assert.assertThat;
-import static org.junit.Assert.assertTrue;
->>>>>>> 30cc1a47
 import static org.mockito.Mockito.mock;
 import static org.mockito.Mockito.never;
 import static org.mockito.Mockito.spy;
@@ -738,6 +732,37 @@
     public void writeTxRetriedUntilFailureWhenTxCloseThrows()
     {
         testTxIsRetriedUntilFailureWhenTxCloseThrows( WRITE );
+    }
+
+    @Test
+    public void transactionShouldBeOpenAfterSessionReset()
+    {
+        ConnectionProvider connectionProvider = mock( ConnectionProvider.class );
+        when( connectionProvider.acquireConnection( READ ) ).thenReturn( openConnectionMock() );
+        NetworkSession session = newSession( connectionProvider, READ );
+        Transaction tx = session.beginTransaction();
+
+        assertTrue( tx.isOpen() );
+
+        session.reset();
+        assertTrue( tx.isOpen() );
+    }
+
+    @Test
+    public void transactionShouldBeClosedAfterSessionResetAndClose()
+    {
+        ConnectionProvider connectionProvider = mock( ConnectionProvider.class );
+        when( connectionProvider.acquireConnection( READ ) ).thenReturn( openConnectionMock() );
+        NetworkSession session = newSession( connectionProvider, READ );
+        Transaction tx = session.beginTransaction();
+
+        assertTrue( tx.isOpen() );
+
+        session.reset();
+        assertTrue( tx.isOpen() );
+
+        tx.close();
+        assertFalse( tx.isOpen() );
     }
 
     private static void testConnectionAcquisition( AccessMode sessionMode, AccessMode transactionMode )
@@ -1082,38 +1107,4 @@
             return result;
         }
     }
-
-    @Test
-    public void transactionShouldBeOpenAfterSessionReset()
-    {
-        NetworkSession session = new NetworkSession( openConnectionMock() );
-        Transaction tx = session.beginTransaction();
-
-        assertTrue( tx.isOpen() );
-
-        session.reset();
-        assertTrue( tx.isOpen() );
-    }
-
-    @Test
-    public void transactionShouldBeClosedAfterSessionResetAndClose()
-    {
-        NetworkSession session = new NetworkSession( openConnectionMock() );
-        Transaction tx = session.beginTransaction();
-
-        assertTrue( tx.isOpen() );
-
-        session.reset();
-        assertTrue( tx.isOpen() );
-
-        tx.close();
-        assertFalse( tx.isOpen() );
-    }
-
-    private static Connection openConnectionMock()
-    {
-        Connection connection = mock( Connection.class );
-        when( connection.isOpen() ).thenReturn( true );
-        return connection;
-    }
 }