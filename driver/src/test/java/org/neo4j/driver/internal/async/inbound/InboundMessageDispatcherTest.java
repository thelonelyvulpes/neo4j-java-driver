--- conflicted
+++ resolved
@@ -19,12 +19,8 @@
 package org.neo4j.driver.internal.async.inbound;
 
 import io.netty.channel.Channel;
-<<<<<<< HEAD
+import io.netty.channel.ChannelConfig;
 import org.junit.jupiter.api.Test;
-=======
-import io.netty.channel.ChannelConfig;
-import org.junit.Test;
->>>>>>> b33d284e
 import org.mockito.ArgumentCaptor;
 import org.mockito.InOrder;
 
@@ -39,26 +35,15 @@
 import org.neo4j.driver.v1.exceptions.Neo4jException;
 
 import static java.util.Collections.emptyMap;
-<<<<<<< HEAD
 import static org.junit.jupiter.api.Assertions.assertEquals;
 import static org.junit.jupiter.api.Assertions.assertNull;
 import static org.junit.jupiter.api.Assertions.assertThrows;
 import static org.mockito.ArgumentMatchers.any;
+import static org.mockito.ArgumentMatchers.anyBoolean;
 import static org.mockito.ArgumentMatchers.eq;
-=======
-import static org.hamcrest.Matchers.instanceOf;
-import static org.junit.Assert.assertEquals;
-import static org.junit.Assert.assertFalse;
-import static org.junit.Assert.assertNull;
-import static org.junit.Assert.assertThat;
-import static org.junit.Assert.assertTrue;
-import static org.junit.Assert.fail;
-import static org.mockito.Matchers.any;
-import static org.mockito.Matchers.anyBoolean;
-import static org.mockito.Matchers.eq;
->>>>>>> b33d284e
 import static org.mockito.Mockito.inOrder;
 import static org.mockito.Mockito.mock;
+import static org.mockito.Mockito.never;
 import static org.mockito.Mockito.verify;
 import static org.mockito.Mockito.verifyZeroInteractions;
 import static org.mockito.Mockito.when;
@@ -134,63 +119,7 @@
     }
 
     @Test
-<<<<<<< HEAD
     void shouldClearFailureOnSuccessOfResetAfterFailure()
-=======
-    public void shouldNotSendAckFailureOnFailureWhenMuted()
-    {
-        Channel channel = mock( Channel.class );
-        InboundMessageDispatcher dispatcher = newDispatcher( channel );
-        dispatcher.muteAckFailure();
-
-        dispatcher.enqueue( mock( ResponseHandler.class ) );
-        assertEquals( 1, dispatcher.queuedHandlersCount() );
-
-        dispatcher.handleFailureMessage( FAILURE_CODE, FAILURE_MESSAGE );
-
-        verify( channel, never() ).writeAndFlush( eq( ACK_FAILURE ), any() );
-    }
-
-    @Test
-    public void shouldUnMuteAckFailureWhenNotMuted()
-    {
-        Channel channel = mock( Channel.class );
-        InboundMessageDispatcher dispatcher = newDispatcher( channel );
-
-        dispatcher.unMuteAckFailure();
-
-        dispatcher.enqueue( mock( ResponseHandler.class ) );
-        assertEquals( 1, dispatcher.queuedHandlersCount() );
-
-        dispatcher.handleFailureMessage( FAILURE_CODE, FAILURE_MESSAGE );
-        verify( channel ).writeAndFlush( eq( ACK_FAILURE ), any() );
-    }
-
-    @Test
-    public void shouldSendAckFailureAfterUnMute()
-    {
-        Channel channel = mock( Channel.class );
-        InboundMessageDispatcher dispatcher = newDispatcher( channel );
-        dispatcher.muteAckFailure();
-
-        dispatcher.enqueue( mock( ResponseHandler.class ) );
-        assertEquals( 1, dispatcher.queuedHandlersCount() );
-
-        dispatcher.handleFailureMessage( FAILURE_CODE, FAILURE_MESSAGE );
-        verify( channel, never() ).writeAndFlush( eq( ACK_FAILURE ), any() );
-
-        dispatcher.unMuteAckFailure();
-
-        dispatcher.enqueue( mock( ResponseHandler.class ) );
-        assertEquals( 1, dispatcher.queuedHandlersCount() );
-
-        dispatcher.handleFailureMessage( FAILURE_CODE, FAILURE_MESSAGE );
-        verify( channel, times( 1 ) ).writeAndFlush( eq( ACK_FAILURE ), any() );
-    }
-
-    @Test
-    public void shouldClearFailureOnAckFailureSuccess()
->>>>>>> b33d284e
     {
         InboundMessageDispatcher dispatcher = newDispatcher();
 
@@ -305,23 +234,7 @@
     }
 
     @Test
-<<<<<<< HEAD
     void shouldDequeAndFailHandlerOnIgnoredWhenErrorHappened()
-=======
-    public void shouldFailHandlerOnIgnoredMessageWhenNoErrorAndNotHandlingReset()
-    {
-        InboundMessageDispatcher dispatcher = newDispatcher();
-        ResponseHandler handler = mock( ResponseHandler.class );
-        dispatcher.enqueue( handler );
-
-        dispatcher.handleIgnoredMessage();
-
-        verify( handler ).onFailure( any( ClientException.class ) );
-    }
-
-    @Test
-    public void shouldDequeAndFailHandlerOnIgnoredWhenErrorHappened()
->>>>>>> b33d284e
     {
         InboundMessageDispatcher dispatcher = newDispatcher();
         ResponseHandler handler1 = mock( ResponseHandler.class );
@@ -347,7 +260,7 @@
     }
 
     @Test
-    public void shouldKeepSingleAutoReadManagingHandler()
+    void shouldKeepSingleAutoReadManagingHandler()
     {
         InboundMessageDispatcher dispatcher = newDispatcher();
 
@@ -366,7 +279,7 @@
     }
 
     @Test
-    public void shouldKeepTrackOfAutoReadManagingHandler()
+    void shouldKeepTrackOfAutoReadManagingHandler()
     {
         InboundMessageDispatcher dispatcher = newDispatcher();
 
@@ -383,7 +296,7 @@
     }
 
     @Test
-    public void shouldForgetAutoReadManagingHandlerWhenItIsRemoved()
+    void shouldForgetAutoReadManagingHandlerWhenItIsRemoved()
     {
         InboundMessageDispatcher dispatcher = newDispatcher();
 
@@ -404,7 +317,7 @@
     }
 
     @Test
-    public void shouldReEnableAutoReadWhenAutoReadManagingHandlerIsRemoved()
+    void shouldReEnableAutoReadWhenAutoReadManagingHandlerIsRemoved()
     {
         Channel channel = newChannelMock();
         InboundMessageDispatcher dispatcher = newDispatcher( channel );
