--- conflicted
+++ resolved
@@ -27,12 +27,8 @@
 
 import org.neo4j.driver.internal.handlers.ResetResponseHandler;
 import org.neo4j.driver.internal.logging.ChannelActivityLogger;
-<<<<<<< HEAD
 import org.neo4j.driver.internal.messaging.ResponseMessageHandler;
-=======
-import org.neo4j.driver.internal.messaging.MessageHandler;
 import org.neo4j.driver.internal.spi.AutoReadManagingResponseHandler;
->>>>>>> b33d284e
 import org.neo4j.driver.internal.spi.ResponseHandler;
 import org.neo4j.driver.internal.util.ErrorUtil;
 import org.neo4j.driver.v1.Logger;
@@ -117,7 +113,7 @@
         }
 
         // write a RESET to "acknowledge" the failure
-        queue( new ResetResponseHandler( this ) );
+        enqueue( new ResetResponseHandler( this ) );
         channel.writeAndFlush( RESET, channel.voidPromise() );
 
         ResponseHandler handler = removeHandler();
@@ -171,44 +167,6 @@
     public boolean fatalErrorOccurred()
     {
         return fatalErrorOccurred;
-    }
-
-<<<<<<< HEAD
-=======
-    /**
-     * Makes this message dispatcher not send ACK_FAILURE in response to FAILURE until it's un-muted using
-     * {@link #unMuteAckFailure()}. Muting ACK_FAILURE is needed <b>only</b> when sending RESET message. RESET "jumps"
-     * over all queued messages on server and makes them fail. Received failures do not need to be acknowledge because
-     * RESET moves server's state machine to READY state.
-     * <p>
-     * <b>This method is not thread-safe</b> and should only be executed by the event loop thread.
-     */
-    public void muteAckFailure()
-    {
-        ackFailureMuted = true;
-    }
-
-    /**
-     * Makes this message dispatcher send ACK_FAILURE in response to FAILURE. Should be used in combination with
-     * {@link #muteAckFailure()} when sending RESET message.
-     * <p>
-     * <b>This method is not thread-safe</b> and should only be executed by the event loop thread.
-     */
-    public void unMuteAckFailure()
-    {
-        ackFailureMuted = false;
-    }
-
-    /**
-     * Check if ACK_FAILURE is muted.
-     * <p>
-     * <b>This method is not thread-safe</b> and should only be executed by the event loop thread.
-     *
-     * @return {@code true} if ACK_FAILURE has been muted via {@link #muteAckFailure()}, {@code false} otherwise.
-     */
-    public boolean isAckFailureMuted()
-    {
-        return ackFailureMuted;
     }
 
     /**
@@ -217,15 +175,6 @@
     AutoReadManagingResponseHandler autoReadManagingHandler()
     {
         return autoReadManagingHandler;
-    }
-
-    private void ackFailureIfNeeded()
-    {
-        if ( !ackFailureMuted )
-        {
-            enqueue( new AckFailureResponseHandler( this ) );
-            channel.writeAndFlush( ACK_FAILURE, channel.voidPromise() );
-        }
     }
 
     private ResponseHandler removeHandler()
@@ -260,5 +209,4 @@
         }
         autoReadManagingHandler = newHandler;
     }
->>>>>>> b33d284e
 }