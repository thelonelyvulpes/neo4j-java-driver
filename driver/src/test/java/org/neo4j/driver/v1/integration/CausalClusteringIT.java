--- conflicted
+++ resolved
@@ -91,11 +91,7 @@
 import static org.neo4j.driver.v1.util.TestUtil.await;
 import static org.neo4j.driver.v1.util.TestUtil.awaitAllFutures;
 
-<<<<<<< HEAD
-class CausalClusteringIT
-=======
-public class CausalClusteringIT extends NestedQueries
->>>>>>> 15fc20c6
+public class CausalClusteringIT implements NestedQueries
 {
     private static final long DEFAULT_TIMEOUT_MS = 120_000;
 
@@ -106,7 +102,7 @@
     private Driver driver;
 
     @Override
-    protected Session newSession( AccessMode mode )
+    public Session newSession( AccessMode mode )
     {
         if ( driver == null )
         {
